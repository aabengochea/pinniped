
---
apiVersion: apiextensions.k8s.io/v1
kind: CustomResourceDefinition
metadata:
  annotations:
    controller-gen.kubebuilder.io/version: v0.4.0
  creationTimestamp: null
  name: credentialissuers.config.concierge.pinniped.dev
spec:
  group: config.concierge.pinniped.dev
  names:
    categories:
    - pinniped
    kind: CredentialIssuer
    listKind: CredentialIssuerList
    plural: credentialissuers
    singular: credentialissuer
  scope: Cluster
  versions:
  - name: v1alpha1
    schema:
      openAPIV3Schema:
        description: Describes the configuration status of a Pinniped credential issuer.
        properties:
          apiVersion:
            description: 'APIVersion defines the versioned schema of this representation
              of an object. Servers should convert recognized schemas to the latest
              internal value, and may reject unrecognized values. More info: https://git.k8s.io/community/contributors/devel/sig-architecture/api-conventions.md#resources'
            type: string
          kind:
            description: 'Kind is a string value representing the REST resource this
              object represents. Servers may infer this from the endpoint the client
              submits requests to. Cannot be updated. In CamelCase. More info: https://git.k8s.io/community/contributors/devel/sig-architecture/api-conventions.md#types-kinds'
            type: string
          metadata:
            type: object
          status:
            description: Status of the credential issuer.
            properties:
              impersonationProxyInfo:
                description: Information needed to form a valid Pinniped-based kubeconfig
                  using the impersonation proxy.
                properties:
                  certificateAuthorityData:
                    description: The CA bundle to validate connections to the impersonation
                      proxy.
                    minLength: 1
                    type: string
                  endpoint:
                    description: The HTTPS endpoint of the impersonation proxy.
                    minLength: 1
                    pattern: ^https://
                    type: string
                required:
                - certificateAuthorityData
                - endpoint
                type: object
              kubeConfigInfo:
                description: Information needed to form a valid Pinniped-based kubeconfig
<<<<<<< HEAD
                  using the TokenCredentialRequest API.
=======
                  using this credential issuer. This field is deprecated and will
                  be removed in a future version.
>>>>>>> 30f5f660
                properties:
                  certificateAuthorityData:
                    description: The Kubernetes API server CA bundle.
                    minLength: 1
                    type: string
                  server:
                    description: The Kubernetes API server URL.
                    minLength: 1
                    pattern: ^https://|^http://
                    type: string
                required:
                - certificateAuthorityData
                - server
                type: object
              strategies:
                description: List of integration strategies that were attempted by
                  Pinniped.
                items:
                  description: Status of an integration strategy that was attempted
                    by Pinniped.
                  properties:
                    frontend:
                      description: Frontend describes how clients can connect using
                        this strategy.
                      properties:
                        tokenCredentialRequestInfo:
                          description: TokenCredentialRequestAPIInfo describes the
                            parameters for the TokenCredentialRequest API on this
                            Concierge. This field is only set when Type is "TokenCredentialRequestAPI".
                          properties:
                            certificateAuthorityData:
                              description: CertificateAuthorityData is the Kubernetes
                                API server CA bundle.
                              minLength: 1
                              type: string
                            server:
                              description: Server is the Kubernetes API server URL.
                              minLength: 1
                              pattern: ^https://|^http://
                              type: string
                          required:
                          - certificateAuthorityData
                          - server
                          type: object
                        type:
                          description: Type describes which frontend mechanism clients
                            can use with a strategy.
                          enum:
                          - TokenCredentialRequestAPI
                          type: string
                      required:
                      - type
                      type: object
                    lastUpdateTime:
                      description: When the status was last checked.
                      format: date-time
                      type: string
                    message:
                      description: Human-readable description of the current status.
                      minLength: 1
                      type: string
                    reason:
                      description: Reason for the current status.
                      enum:
                      - FetchedKey
                      - CouldNotFetchKey
                      type: string
                    status:
                      description: Status of the attempted integration strategy.
                      enum:
                      - Success
                      - Error
                      type: string
                    type:
                      description: Type of integration attempted.
                      enum:
                      - KubeClusterSigningCertificate
                      type: string
                  required:
                  - lastUpdateTime
                  - message
                  - reason
                  - status
                  - type
                  type: object
                type: array
            required:
            - strategies
            type: object
        type: object
    served: true
    storage: true
    subresources:
      status: {}
status:
  acceptedNames:
    kind: ""
    plural: ""
  conditions: []
  storedVersions: []<|MERGE_RESOLUTION|>--- conflicted
+++ resolved
@@ -38,39 +38,17 @@
           status:
             description: Status of the credential issuer.
             properties:
-              impersonationProxyInfo:
+              kubeConfigInfo:
                 description: Information needed to form a valid Pinniped-based kubeconfig
-                  using the impersonation proxy.
+                  using this credential issuer. This field is deprecated and will
+                  be removed in a future version.
                 properties:
                   certificateAuthorityData:
-                    description: The CA bundle to validate connections to the impersonation
-                      proxy.
-                    minLength: 1
-                    type: string
-                  endpoint:
-                    description: The HTTPS endpoint of the impersonation proxy.
-                    minLength: 1
-                    pattern: ^https://
-                    type: string
-                required:
-                - certificateAuthorityData
-                - endpoint
-                type: object
-              kubeConfigInfo:
-                description: Information needed to form a valid Pinniped-based kubeconfig
-<<<<<<< HEAD
-                  using the TokenCredentialRequest API.
-=======
-                  using this credential issuer. This field is deprecated and will
-                  be removed in a future version.
->>>>>>> 30f5f660
-                properties:
-                  certificateAuthorityData:
-                    description: The Kubernetes API server CA bundle.
+                    description: The K8s API server CA bundle.
                     minLength: 1
                     type: string
                   server:
-                    description: The Kubernetes API server URL.
+                    description: The K8s API server URL.
                     minLength: 1
                     pattern: ^https://|^http://
                     type: string
@@ -89,6 +67,26 @@
                       description: Frontend describes how clients can connect using
                         this strategy.
                       properties:
+                        impersonationProxyInfo:
+                          description: ImpersonationProxyInfo describes the parameters
+                            for the impersonation proxy on this Concierge. This field
+                            is only set when Type is "ImpersonationProxy".
+                          properties:
+                            certificateAuthorityData:
+                              description: CertificateAuthorityData is the base64-encoded
+                                PEM CA bundle of the impersonation proxy.
+                              minLength: 1
+                              type: string
+                            server:
+                              description: Endpoint is the HTTPS endpoint of the impersonation
+                                proxy.
+                              minLength: 1
+                              pattern: ^https://
+                              type: string
+                          required:
+                          - certificateAuthorityData
+                          - server
+                          type: object
                         tokenCredentialRequestInfo:
                           description: TokenCredentialRequestAPIInfo describes the
                             parameters for the TokenCredentialRequest API on this
